--- conflicted
+++ resolved
@@ -407,8 +407,4 @@
     });
   </script>
 </body>
-<<<<<<< HEAD
-</html>
-=======
-</html>
->>>>>>> 77afb8ea
+</html>